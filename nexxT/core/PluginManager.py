# SPDX-License-Identifier: Apache-2.0
# Copyright (C) 2020 ifm electronic gmbh
#
# THE PROGRAM IS PROVIDED "AS IS" WITHOUT WARRANTY OF ANY KIND.
#

"""
This module defines the class PluginManager
"""

import sys
import inspect
import os
import os.path
import logging
from collections import OrderedDict
import importlib.util
from importlib.machinery import ExtensionFileLoader, EXTENSION_SUFFIXES
import pkg_resources
import nexxT.shiboken
from nexxT.Qt.QtCore import QObject
from nexxT.core.Exceptions import UnknownPluginType, NexTRuntimeError, PluginException
from nexxT.interface import Filter, FilterSurrogate
from nexxT.core import PluginInterface
import nexxT

logger = logging.getLogger(__name__)

class BinaryLibrary:
    """
    This class holds a reference to a QLibrary instance. Attributes can be used to access filter creation factories.
    """
    def __init__(self, library):
        self._library = library
        self._availableFilterTypes = PluginInterface.singleton().availableFilters(library)

    def __getattr__(self, attr):
        if attr in self._availableFilterTypes:
            return lambda env, library=self._library: PluginInterface.singleton().create(library, attr, env)
        raise NexTRuntimeError(f"requested creation func '{attr}' not found in {self._library}")

    def __getitem__(self, idx):
        return self._availableFilterTypes[idx]

    def __len__(self):
        return len(self._availableFilterTypes)

    def unload(self):
        """
        Should unload the shared object / DLL. ATM, this can only be achieved via unloadAll, so this method is empty.
        :return:
        """
        # TODO: currently we only have unlaodAll()

class PythonLibrary:
    """
    This class holds a reference to an imported python plugin. Attributes can be used to access filter creation
    factories.
    """
    _pyLoadCnt = 0

    LIBTYPE_FILE = 0
    LIBTYPE_MODULE = 1
    LIBTYPE_ENTRY_POINT = 2

    # blacklisted packages are not unloaded when closing an application.
    BLACKLISTED_PACKAGES = ["h5py", "numpy", "matplotlib", "nexxT.Qt", "PySide6",
                            "nexxT.shiboken", "shiboken2", "shiboken6", "torch", "tf"]

    def __init__(self, library, libtype):
        self._library = library
        self._libtype = libtype
        modulesBefore = set(sys.modules.keys())
        if self._libtype == self.LIBTYPE_FILE:
            PythonLibrary._pyLoadCnt += 1
            logging.getLogger(__name__).debug("importing python module from file '%s'", library)
            # https://stackoverflow.com/questions/67631/how-to-import-a-module-given-the-full-path
            spec = importlib.util.spec_from_file_location(f"nexxT.plugins.plugin{PythonLibrary._pyLoadCnt}", library)
            self._mod = importlib.util.module_from_spec(spec)
            spec.loader.exec_module(self._mod)
        elif self._libtype == self.LIBTYPE_MODULE:
            logging.getLogger(__name__).debug("importing python module '%s'", library)
            self._mod = importlib.import_module(library)
        elif self._libtype == self.LIBTYPE_ENTRY_POINT:
            logging.getLogger(__name__).debug("loading entry point '%s'", library)
            found = []
            for ep in pkg_resources.iter_entry_points("nexxT.filters"):
                if ep.name == library:
                    found.append(ep)
            if len(found) > 1:
                logging.getLogger(__name__).warning("found more than one entry points named '%s'", library)
            if len(found) == 0:
                raise ModuleNotFoundError(f"Entry point '{library}' not found.")
            self._mod = found[0].load()
        modulesAfter = set(sys.modules.keys())
        self._loadedModules = modulesAfter.difference(modulesBefore)
        self._availableFilters = None

    def __getattr__(self, attr):
        if self._libtype in [self.LIBTYPE_FILE, self.LIBTYPE_MODULE]:
            res = getattr(self._mod, attr, None)
        elif self._libtype == self.LIBTYPE_ENTRY_POINT:
            res = self._mod
        if isinstance(res, FilterSurrogate):
            variant = os.environ.get("NEXXT_VARIANT", "release")
            dll = res.dllUrl(variant)
            # load library and get the filter by accessing the given class or factory function
            return getattr(PluginManager.singleton().getLibrary(dll), res.name())
        if res is not None:
            return res
        raise NexTRuntimeError(f"requested creation func '{attr}' not found in {self._library}")

    def _checkAvailableFilters(self):
        if self._libtype == self.LIBTYPE_ENTRY_POINT:
            self._availableFilters = ["entry_point"]
        else:
            self._availableFilters = []
            for attr in sorted(dir(self._mod)):
                if isinstance(attr, str) and attr[0] != "_":
                    f = getattr(self._mod, attr)
                    try:
                        if issubclass(f, Filter) and not f is Filter:
                            self._availableFilters.append(attr)
                        if isinstance(f, FilterSurrogate):
                            self._availableFilters.append(attr)
                    except TypeError:
                        pass

    def __getitem__(self, idx):
        if self._availableFilters is None:
            self._checkAvailableFilters()
        return self._availableFilters[idx]

    def __len__(self):
        if self._availableFilters is None:
            self._checkAvailableFilters()
        return len(self._availableFilters)

    @staticmethod
    def blacklisted(moduleName):
        """
        returns whether the module is blacklisted for unload heuristics

        :param moduleName: the name of the module as a key in sys.modules
        """
        pkg = PythonLibrary.BLACKLISTED_PACKAGES[:]
        if "NEXXT_BLACKLISTED_PACKAGES" in os.environ:
            if os.environ["NEXXT_BLACKLISTED_PACKAGES"] in ["*", "__all__"]:
                return True
            pkg.extend(os.environ["NEXXT_BLACKLISTED_PACKAGES"].split(";"))
        for p in pkg:
            if moduleName.startswith(p + ".") or moduleName == p:
                return True
        return False

    def unload(self):
        """
        Unloads this python module. During loading, transitive dependent modules are detected and they are unloaded
        as well.
        :return:
        """

        for m in self._loadedModules:
            if m in sys.modules:
                mod = sys.modules[m]
                try:
                    fn = inspect.getfile(mod)
                except Exception: # pylint: disable=broad-except
                    # whatever goes wrong in the above call, we don't want to unload this module...
                    fn = None
                loader = getattr(mod, '__loader__', None)
                if not (fn is None or isinstance(loader, ExtensionFileLoader) or
                        os.path.splitext(fn)[1] in EXTENSION_SUFFIXES):
                    if not self.blacklisted(m):
                        logger.internal("Unloading pure python module '%s' (%s)", m, fn)
                        del sys.modules[m]
                    else:
                        logger.internal("Module '%s' (%s) is blacklisted and will not be unloaded", m, fn)

class PluginManager(QObject):
    """
    This class handles the loading of plugins. It should be accessed by the singleton() static method.
    """

    _singleton = None

    @staticmethod
    def singleton():
        """
        Returns the singleton instance
        :return: PluginManager instance
        """
        if PluginManager._singleton is None:
            PluginManager._singleton = PluginManager()
        return PluginManager._singleton

    def __init__(self):
        super().__init__()
        self._prop = None
        # loaded libraries
        self._libraries = OrderedDict()

    def create(self, library, factoryFunction, filterEnvironment):
        """
        Creates a filter from library by calling factoryFunction.
        :param library: file name string (currently supported: .py ending); alternatively, it might be a python object,
                        in which case the loading will be omitted
        :param factoryFunction: function name to construct the filter
        :param filterEnvironment: the calling environment
        :return: a nexxT Filter instance
        """
        if isinstance(library, str):
            prop = filterEnvironment.propertyCollection()
            self._prop = prop
            if library not in self._libraries:
                try:
                    self._libraries[library] = self._load(library)
                except UnknownPluginType:
                    # pass exception from loader through
                    raise
                except Exception as e: # pylint: disable=broad-except
                    # catching a general exception is exactly what is wanted here
                    logging.getLogger(__name__).exception("Exception while creating %s from library '%s'",
                                                          factoryFunction, library)
                    raise PluginException(
                        f"Unexpected exception while loading the plugin {library}:{factoryFunction} ({e})") from e
            res = getattr(self._libraries[library], factoryFunction)(filterEnvironment)
        else:
            res = getattr(library, factoryFunction)(filterEnvironment)
        if nexxT.useCImpl and isinstance(res, Filter):
            res = Filter.make_shared(res)
        return res

    def getFactoryFunctions(self, library):
        """
        returns all factory functions in the given library
        :param library: library as string instance
        :return: list of strings
        """
        lib = self.getLibrary(library)
        return [lib[i] for i in range(len(lib))]

    def getLibrary(self, library):
        """
        return the Library instance from the given url
        :param library: string instance with library url
        :return: either a PythonLibrary or a BinaryLibrary instance
        """
        if library not in self._libraries:
            try:
                self._libraries[library] = self._load(library)
            except UnknownPluginType:
                # pass exception from loader through
                raise
            except Exception as e: # pylint: disable=broad-except
                # catching a general exception is exactly what is wanted here
                logging.getLogger(__name__).exception("Exception while loading library '%s'", library)
                raise PluginException(f"Unexpected exception while loading the library {library} ({e})") from e
        lib = self._libraries[library]
        return lib

    def unloadAll(self):
        """
        unloads all loaded libraries (python and c++).
        :return:
        """
        for library in list(self._libraries.keys())[::-1]:
            self._unload(library)
        self._libraries.clear()

    def _unload(self, library):
        self._libraries[library].unload()

    def _load(self, library):
        if library.startswith("pyfile://"):
            return self._loadPyfile(library[len("pyfile://"):], self._prop)
        if library.startswith("pymod://"):
            return self._loadPymod(library[len("pymod://"):])
        if library.startswith("entry_point://"):
            return self._loadEntryPoint(library[len("entry_point://"):])
        if library.startswith("binary://"):
            return self._loadBinary(library[len("binary://"):], self._prop)
        raise UnknownPluginType(f"don't know how to load library '{library}'")

    @staticmethod
    def _loadPyfile(library, prop=None):
<<<<<<< HEAD
        if prop is not None:
            library = prop.getVariables().subst(library)
=======
        if prop is not None and nexxT.shiboken.isValid(prop):
>>>>>>> bcd60125
            library = prop.evalpath(library)
        return PythonLibrary(library, libtype=PythonLibrary.LIBTYPE_FILE)

    @staticmethod
    def _loadPymod(library):
        return PythonLibrary(library, libtype=PythonLibrary.LIBTYPE_MODULE)

    @staticmethod
    def _loadEntryPoint(library):
        return PythonLibrary(library, libtype=PythonLibrary.LIBTYPE_ENTRY_POINT)

    @staticmethod
    def _loadBinary(library, prop=None):
        if PluginInterface is None:
            raise UnknownPluginType("binary plugins can only be loaded with c extension enabled.")
        if prop is not None:
            library = prop.getVariables().subst(library)
            library = prop.evalpath(library)
        else:
            logger.warning("no property collection instance, string interpolation skipped.")
        logger.debug("loading binary plugin from file '%s'", library)
        return BinaryLibrary(library)<|MERGE_RESOLUTION|>--- conflicted
+++ resolved
@@ -284,12 +284,8 @@
 
     @staticmethod
     def _loadPyfile(library, prop=None):
-<<<<<<< HEAD
-        if prop is not None:
+        if prop is not None and nexxT.shiboken.isValid(prop):
             library = prop.getVariables().subst(library)
-=======
-        if prop is not None and nexxT.shiboken.isValid(prop):
->>>>>>> bcd60125
             library = prop.evalpath(library)
         return PythonLibrary(library, libtype=PythonLibrary.LIBTYPE_FILE)
 
